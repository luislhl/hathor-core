# encoding: utf-8

from hathor.p2p.peer_id import PeerId
from hathor.p2p.manager import ConnectionsManager
from hathor.transaction import Block, TxOutput, sum_weights
from hathor.transaction.genesis import genesis_transactions
from hathor.transaction.scripts import P2PKH
from hathor.transaction.storage.memory_storage import TransactionMemoryStorage
from hathor.p2p.factory import HathorServerFactory, HathorClientFactory
from hathor.pubsub import HathorEvents, PubSubManager
from hathor.metrics import Metrics
from hathor.exception import HathorError
from hathor.indexes import TimestampIndex

from collections import defaultdict
from enum import Enum
from math import log
import time
import random

from hathor.p2p.protocol import HathorLineReceiver
MyServerProtocol = HathorLineReceiver
MyClientProtocol = HathorLineReceiver

# from hathor.p2p.protocol import HathorWebSocketServerProtocol, HathorWebSocketClientProtocol
# MyServerProtocol = HathorWebSocketServerProtocol
# MyClientProtocol = HathorWebSocketClientProtocol


class HathorManager(object):
    """ HathorManager manages the node with the help of other specialized classes.

    Its primary objective is to handle DAG-related matters, ensuring that the DAG is always valid and connected.
    """

    class NodeState(Enum):
        # This node is still initializing
        INITIALIZING = 'INITIALIZING'

        # This node is waiting for peers to decide whether it is sync'ed or not.
        WAITING_FOR_PEERS = 'WAITING_FOR_PEERS'

        # This node is still synchronizing with the network
        SYNCING = 'SYNCING'

        # This node is up-to-date with the network
        SYNCED = 'SYNCED'

    def __init__(self, reactor, peer_id=None, network=None, hostname=None,
                 pubsub=None, wallet=None, tx_storage=None, peer_storage=None, default_port=40403):
        """
        :param reactor: Twisted reactor which handles the mainloop and the events.
        :type reactor: :py:class:`twisted.internet.Reactor`

        :param peer_id: Id of this node. If not given, a new one is created.
        :type peer_id: :py:class:`hathor.p2p.peer_id.PeerId`

        :param network: Name of the network this node participates. Usually it is either testnet or mainnet.
        :type network: string

        :param hostname: The hostname of this node. It is used to generate its entrypoints.
        :type hostname: string

        :param pubsub: If not given, a new one is created.
        :type pubsub: :py:class:`hathor.pubsub.PubSubManager`

        :param tx_storage: If not given, a :py:class:`TransactionMemoryStorage` one is created.
        :type tx_storage: :py:class:`hathor.transaction.storage.transaction_storage.TransactionStorage`

        :param peer_storage: If not given, a new one is created.
        :type peer_storage: :py:class:`hathor.p2p.peer_storage.PeerStorage`

        :param default_port: Network default port. It is used when only ip addresses are discovered.
        :type default_port: int
        """
        self.reactor = reactor
        self.state = None
        self.profiler = None

        # Hostname, used to be accessed by other peers.
        self.hostname = hostname

        # Remote address, which can be different from local address.
        self.remote_address = None

        self.my_peer = peer_id or PeerId()
        self.network = network or 'testnet'

        # XXX Should we use a singleton or a new PeerStorage? [msbrogli 2018-08-29]
        self.tx_storage = tx_storage or TransactionMemoryStorage()
        self.pubsub = pubsub or PubSubManager()

        self.metrics = Metrics(pubsub=self.pubsub)

        self.peer_discoveries = []

        self.server_factory = HathorServerFactory(self.network, self.my_peer, node=self)
        self.client_factory = HathorClientFactory(self.network, self.my_peer, node=self)
        self.connections = ConnectionsManager(self.reactor, self.my_peer, self.server_factory, self.client_factory)

        # Map of peer_id to the best block height reported by that peer.
        self.peer_best_heights = defaultdict(int)

        self.wallet = wallet
        self.wallet.pubsub = self.pubsub

        self.avg_time_between_blocks = 64  # in seconds
        self.min_block_weight = 14
        self.tokens_issued_per_block = 10000

        self.block_tips_index = TimestampIndex()
        self.tx_tips_index = TimestampIndex()
        self.latest_timestamp = 0
        self.first_timestamp = min(x.timestamp for x in genesis_transactions(self.tx_storage))

    def start(self):
        """ A factory must be started only once. And it is usually automatically started.
        """
        self.state = self.NodeState.INITIALIZING
        self.pubsub.publish(HathorEvents.MANAGER_ON_START)
        self.connections.start()

        # Initialize manager's components.
        self._initialize_components()

        for peer_discovery in self.peer_discoveries:
            peer_discovery.discover_and_connect(self.connections.connect_to)

        self.start_time = time.time()

    def stop(self):
        self.connections.stop()
        self.pubsub.publish(HathorEvents.MANAGER_ON_STOP)

    def start_profiler(self):
        """
        Start profiler. It can be activated from a web resource, as well.
        """
        if not self.profiler:
            import cProfile
            self.profiler = cProfile.Profile()
        self.profiler.enable()

    def stop_profiler(self, save_to=None):
        """
        Stop the profile and optionally save the results for future analysis.

        :param save_to: path where the results will be saved
        :type save_to: str
        """
        self.profiler.disable()
        if save_to:
            self.profiler.dump_stats(save_to)

    def _initialize_components(self):
        """You are not supposed to run this method manually. You should run `doStart()` to initialize the
        manager.

        This method runs through all transactions, verifying them and updating our wallet.
        """
        if self.wallet:
            self.wallet._manually_initialize()
        for tx in self.tx_storage._topological_sort():
            self.on_new_tx(tx)
        self.state = self.NodeState.WAITING_FOR_PEERS

    def add_peer_discovery(self, peer_discovery):
        self.peer_discoveries.append(peer_discovery)

    def get_new_tx_parents(self, timestamp=None):
        """Select which transactions will be confirmed by a new transaction.

        :return: The hashes of the parents for a new transaction.
        :rtype: List[bytes(hash)]
        """
        timestamp = timestamp or self.reactor.seconds()
        ret = list(self.tx_tips_index[timestamp-1])
        random.shuffle(ret)
        ret = ret[:2]
        if len(ret) == 1:
            # If there is only one tip, let's randomly choose one of its parents.
            parents = list(self.tx_tips_index[ret[0].begin - 1])
            ret.append(random.choice(parents))
        assert len(ret) == 2
        return [x.data for x in ret]

    def generate_mining_block(self, timestamp=None):
        """ Generates a block ready to be mined. The block includes new issued tokens,
        parents, and the weight.

        :return: A block ready to be mined
        :rtype: :py:class:`hathor.transaction.Block`
        """
        address = self.wallet.get_unused_address_bytes(mark_as_used=False)
        amount = self.tokens_issued_per_block
        output_script = P2PKH.create_output_script(address)
        tx_outputs = [
            TxOutput(amount, output_script)
        ]

        timestamp = timestamp or self.reactor.seconds()
        tip_blocks = [x.data for x in self.block_tips_index[timestamp]]
        tip_txs = self.get_new_tx_parents(timestamp)

        assert len(tip_blocks) >= 1
        assert len(tip_txs) == 2

        parents = tip_blocks + tip_txs

        parents_tx = [self.tx_storage.get_transaction_by_hash_bytes(x) for x in parents]
        new_height = max(x.height for x in parents_tx) + 1

        timestamp1 = int(self.reactor.seconds())
        timestamp2 = max(x.timestamp for x in parents_tx) + 1

        blk = Block(outputs=tx_outputs, parents=parents, storage=self.tx_storage, height=new_height)
        blk.timestamp = max(timestamp1, timestamp2)
        blk.weight = self.calculate_block_difficulty(blk)
        return blk

    def on_tips_received(self, tip_blocks, tip_transactions, conn=None):
        pass

    def validate_new_tx(self, tx):
        """ Process incoming transaction during initialization.
        These transactions came only from storage.
        """
        if self.state != self.NodeState.INITIALIZING:
            if tx.is_genesis:
                print('validate_new_tx(): Genesis? {}'.format(tx.hash.hex()))
                return False

            if self.tx_storage.transaction_exists_by_hash_bytes(tx.hash):
                print('validate_new_tx(): Already have transaction {}'.format(tx.hash.hex()))
                return False

        for parent_hash in tx.parents:
            if not self.tx_storage.transaction_exists_by_hash_bytes(parent_hash):
                # All parents must exist.
                print('validate_new_tx(): Invalid transaction with unknown parent tx={} parent={}'.format(
                    tx.hash.hex(), parent_hash.hex()
                ))
                return False

        try:
            tx.verify()
        except HathorError as e:
            print('validate_new_tx(): Error verifying transaction {} tx={}'.format(repr(e), tx.hash.hex()))
            return False

        if tx.is_block:
            block_weight = self.calculate_block_difficulty(tx)
            if tx.weight < block_weight:
                print('Invalid new block {}: weight ({}) is smaller than the minimum block weight ({})'.format(
                    tx.hash.hex(), tx.weight, block_weight)
                )
                return False
            if tx.sum_outputs != self.tokens_issued_per_block:
                print('Invalid number of issued tokens: {} <> {} (tx: {})'.format(
                    tx.sum_outputs,
                    self.tokens_issued_per_block,
                    tx.hash.hex())
                )

        return True

    def propagate_tx(self, tx):
        """Push a new transaction to the network. It is used by both the wallet and the mining modules.
        """
        if tx.storage:
            assert tx.storage == self.tx_storage, 'Invalid tx storage'
        else:
            tx.storage = self.tx_storage
        self.on_new_tx(tx)

        # Only propagate transactions once we are sufficiently synced up with the rest of the network.
        # TODO Should we queue transactions?
        if self.state == self.NodeState.SYNCED:
            self.connections.send_tx_to_peers(tx)

    def on_new_tx(self, tx, conn=None):
        """This method is called when any transaction arrive.
        """
        if not self.validate_new_tx(tx):
            # Discard invalid Transaction/block.
            return

        if self.wallet:
            self.wallet.on_new_tx(tx)

        if tx.is_block:
            self.block_tips_index.add_tx(tx)
        else:
            self.tx_tips_index.add_tx(tx)

        self.latest_timestamp = max(self.latest_timestamp, tx.timestamp)

        if self.state != self.NodeState.INITIALIZING:
            self.tx_storage.save_transaction(tx)
<<<<<<< HEAD
=======
            self.node_sync_manager.on_new_tx(tx, conn)
            tx.update_parents()
>>>>>>> d50e5620

        if tx.is_block:
            print('New block found: {} weight={}'.format(tx.hash_hex, tx.weight))
        else:
            print('New tx: {}'.format(tx.hash.hex()))

        tx.mark_inputs_as_used()

        # Propagate to our peers.
        if self.state == self.NodeState.SYNCED:
            self.connections.send_tx_to_peers(tx)

        # Publish to pubsub manager the new tx accepted
        self.pubsub.publish(HathorEvents.NETWORK_NEW_TX_ACCEPTED, tx=tx)

    def on_block_hashes_received(self, block_hashes, conn=None):
        """We have received a list of hashes of blocks, according to a peer."""
        pass

    def on_transactions_hashes_received(self, txs_hashes, conn=None):
        """We have received a list of hashes of transactions, according to a peer."""
        pass

    def on_best_height(self, best_height, conn):
        raise NotImplemented

    def calculate_block_difficulty(self, block):
        """ Calculate block difficulty according to the ascendents of `block`.

        The new difficulty is calculated so that the average time between blocks will be
        `self.avg_time_between_blocks`. If the measured time between blocks is smaller than the target,
        the weight increases. If it is higher than the target, the weight decreases.

        The new difficulty cannot be smaller than `self.min_block_weight`.
        """
        if block.is_genesis:
            return 10

        it = self.tx_storage.iter_bfs_ascendent_blocks(block, max_depth=10)
        blocks = list(it)
        blocks.sort(key=lambda tx: tx.timestamp)

        if blocks[-1].is_genesis:
            return 10

        dt = blocks[-1].timestamp - blocks[0].timestamp

        if dt <= 0:
            dt = 1  # Strange situation, so, let's just increase difficulty.

        logH = 0
        for blk in blocks:
            logH = sum_weights(logH, blk.weight)

        weight = logH - log(dt, 2) + log(self.avg_time_between_blocks, 2)

        if weight < self.min_block_weight:
            weight = self.min_block_weight

        return weight

    def listen(self, description, ssl=False):
        endpoint = self.connections.listen(description, ssl)

        if self.hostname:
            proto, _, _ = description.partition(':')
            address = '{}:{}:{}'.format(proto, self.hostname, endpoint._port)
            self.my_peer.entrypoints.append(address)<|MERGE_RESOLUTION|>--- conflicted
+++ resolved
@@ -297,11 +297,7 @@
 
         if self.state != self.NodeState.INITIALIZING:
             self.tx_storage.save_transaction(tx)
-<<<<<<< HEAD
-=======
-            self.node_sync_manager.on_new_tx(tx, conn)
             tx.update_parents()
->>>>>>> d50e5620
 
         if tx.is_block:
             print('New block found: {} weight={}'.format(tx.hash_hex, tx.weight))
