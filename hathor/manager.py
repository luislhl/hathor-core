--- conflicted
+++ resolved
@@ -260,12 +260,8 @@
         return [x.data for x in ret]
 
     def generate_mining_block(self, timestamp: Optional[float] = None,
-<<<<<<< HEAD
-                              parent_block_hash: Optional[bytes] = None, version: int = 1) -> Block:
-=======
-                              parent_block_hash: Optional[bytes] = None,
+                              parent_block_hash: Optional[bytes] = None, version: int = 1,
                               data: bytes = b'') -> Block:
->>>>>>> c8edeea6
         """ Generates a block ready to be mined. The block includes new issued tokens,
         parents, and the weight.
 
@@ -306,11 +302,7 @@
         timestamp1 = int(timestamp)
         timestamp2 = max(x.timestamp for x in parents_tx) + 1
 
-<<<<<<< HEAD
-        blk = Block(version=version, outputs=tx_outputs, parents=parents, storage=self.tx_storage, height=new_height)
-=======
-        blk = Block(outputs=tx_outputs, parents=parents, storage=self.tx_storage, height=new_height, data=data)
->>>>>>> c8edeea6
+        blk = Block(version=version, outputs=tx_outputs, parents=parents, storage=self.tx_storage, height=new_height, data=data)
         blk.timestamp = max(timestamp1, timestamp2)
         blk.weight = self.calculate_block_difficulty(blk)
         return blk
