--- conflicted
+++ resolved
@@ -21,16 +21,11 @@
         self.path = path
         self._db = rocksdb.DB(path, rocksdb.Options(create_if_missing=True))
 
-<<<<<<< HEAD
     def __repr__(self):
         return '{}({})'.format(self.__class__.__name__, repr(self.path))
 
-    def _load_from_bytes(self, data: bytes):
-        from hathor.protos import BaseTransaction
-=======
     def _load_from_bytes(self, data: bytes) -> 'BaseTransaction':
         from hathor import protos
->>>>>>> 20d30a35
         from hathor.transaction.base_transaction import tx_or_block_from_proto
 
         tx_proto = protos.BaseTransaction()
