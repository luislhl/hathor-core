--- conflicted
+++ resolved
@@ -3,12 +3,8 @@
 import re
 import struct
 
-<<<<<<< HEAD
+from hathor.transaction.base_transaction import tx_or_block_from_bytes
 from hathor.transaction.storage.exceptions import TransactionDoesNotExist
-=======
-from hathor.transaction.base_transaction import tx_or_block_from_bytes
-from hathor.transaction.storage.exceptions import TransactionDoesNotExist, TransactionMetadataDoesNotExist
->>>>>>> 8b4e5954
 from hathor.transaction.storage.transaction_storage import BaseTransactionStorage, TransactionStorageAsyncFromSync
 from hathor.transaction.transaction_metadata import TransactionMetadata
 from hathor.util import deprecated, skip_warning
@@ -77,19 +73,9 @@
         try:
             length_size = struct.calcsize(self.length_format)
             with open(filepath, 'rb') as fp:
-<<<<<<< HEAD
-                from hathor.transaction import Transaction
                 (tx_bytes_len,) = struct.unpack(self.length_format, fp.read(length_size))
                 tx_bytes = fp.read(tx_bytes_len)
-                try:
-                    tx = Transaction.create_from_struct(tx_bytes)
-                except ValueError:
-                    from hathor.transaction import Block
-                    tx = Block.create_from_struct(tx_bytes)
-=======
-                tx_bytes = fp.read()
                 tx = tx_or_block_from_bytes(tx_bytes)
->>>>>>> 8b4e5954
                 tx.storage = self
                 tx.update_hash()
 
