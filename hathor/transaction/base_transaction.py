--- conflicted
+++ resolved
@@ -6,22 +6,13 @@
 import time
 from abc import ABC, abstractclassmethod, abstractmethod
 from math import inf, log
-<<<<<<< HEAD
-from typing import TYPE_CHECKING, Any, Dict, Iterator, List, Optional, Tuple, Type
-=======
-from struct import pack
-from typing import TYPE_CHECKING, Any, ClassVar, Dict, Iterator, List, Optional, Tuple
->>>>>>> 2e0be3c1
+from typing import TYPE_CHECKING, Any, ClassVar, Dict, Iterator, List, Optional, Tuple, Type
 
 from _hashlib import HASH
 
 from hathor import protos
-<<<<<<< HEAD
 from hathor.constants import HATHOR_TOKEN_UID, MAX_DISTANCE_BETWEEN_BLOCKS, TX_NONCE_BYTES as NONCE_BYTES
 from hathor.transaction import hashes
-=======
-from hathor.constants import HATHOR_TOKEN_UID, MAX_DISTANCE_BETWEEN_BLOCKS
->>>>>>> 2e0be3c1
 from hathor.transaction.exceptions import (
     DuplicatedParents,
     IncorrectParents,
@@ -89,16 +80,8 @@
 class BaseTransaction(ABC):
     """Hathor base transaction"""
 
-<<<<<<< HEAD
     hash_algorithm_class: Type[hashes.BaseHashAlgorithm]
-=======
     NONCE_SIZE: ClassVar[int]
-
-    class GenesisDagConnectivity(Enum):
-        UNKNOWN = -1
-        DISCONNECTED = 0
-        CONNECTED = 1
->>>>>>> 2e0be3c1
 
     def __init__(self, nonce: int = 0, timestamp: Optional[int] = None, version: int = 1, weight: float = 0,
                  inputs: Optional[List['TxInput']] = None, outputs: Optional[List['TxOutput']] = None,
@@ -159,40 +142,8 @@
 
         :raises ValueError: when the sequence of bytes is incorect
         """
-<<<<<<< HEAD
-        buf = struct_bytes
-
-        (self.version, self.weight, self.timestamp, inputs_len, outputs_len, parents_len,
-         tokens_len), buf = (unpack(_TRANSACTION_FORMAT_STRING, buf))
-
-        tx.update_hash_algorithm()
-
-        for _ in range(parents_len):
-            parent, buf = unpack_len(32, buf)  # 256bits
-            self.parents.append(parent)
-
-        for _ in range(tokens_len):
-            token_uid, buf = unpack_len(32, buf)  # 256bits
-            self.tokens.append(token_uid)
-
-        for _ in range(inputs_len):
-            input_tx_id, buf = unpack_len(_INPUT_SIZE_BYTES, buf)  # 256bits
-            (input_index, data_len), buf = unpack('!BH', buf)
-            input_data, buf = unpack_len(data_len, buf)
-            txin = TxInput(input_tx_id, input_index, input_data)
-            self.inputs.append(txin)
-
-        for _ in range(outputs_len):
-            value, buf = bytes_to_output_value(buf)
-            (token_data, script_len), buf = unpack('!BH', buf)
-            script, buf = unpack_len(script_len, buf)
-            txout = TxOutput(value, script, token_data)
-            self.outputs.append(txout)
-
-=======
         buf = self.get_funds_fields_from_struct(struct_bytes)
         buf = self.get_graph_fields_from_struct(buf)
->>>>>>> 2e0be3c1
         return buf
 
     @classmethod
@@ -355,12 +306,9 @@
 
         :raises ValueError: when the sequence of bytes is incorect
         """
-<<<<<<< HEAD
-        struct_bytes = struct.pack(_TRANSACTION_FORMAT_STRING, self.version, self.weight, self.timestamp,
-                            len(self.inputs), len(self.outputs), len(self.parents), len(self.tokens))
-=======
-        (self.version, tokens_len, inputs_len, outputs_len), buf = unpack(_FUNDS_FORMAT_STRING, buf)
->>>>>>> 2e0be3c1
+        (self.version, tokens_len, inputs_len, outputs_len), buf = struct.unpack(_FUNDS_FORMAT_STRING, buf)
+
+        tx.update_hash_algorithm()
 
         for _ in range(tokens_len):
             token_uid, buf = unpack_len(32, buf)  # 256bits
@@ -407,7 +355,7 @@
         :return: funds data serialization of the transaction
         :rtype: bytes
         """
-        struct_bytes = pack(_FUNDS_FORMAT_STRING, self.version, len(self.tokens), len(self.inputs), len(self.outputs))
+        struct_bytes = struct.pack(_FUNDS_FORMAT_STRING, self.version, len(self.tokens), len(self.inputs), len(self.outputs))
         for token_uid in self.tokens:
             struct_bytes += token_uid
 
@@ -437,7 +385,7 @@
         :return: graph data serialization of the transaction
         :rtype: bytes
         """
-        struct_bytes = pack(_GRAPH_FORMAT_STRING, self.weight, self.timestamp, len(self.parents))
+        struct_bytes = struct.pack(_GRAPH_FORMAT_STRING, self.weight, self.timestamp, len(self.parents))
         for parent in self.parents:
             struct_bytes += parent
         return struct_bytes
@@ -602,13 +550,8 @@
         :return: A partial hash of the transaction
         :rtype: :py:class:`_hashlib.HASH`
         """
-<<<<<<< HEAD
         calculate_hash1 = self.hash_algorithm_class()
-        calculate_hash1.update(self.get_struct_without_nonce())
-=======
-        calculate_hash1 = hashlib.sha256()
         calculate_hash1.update(self.get_header_without_nonce())
->>>>>>> 2e0be3c1
         return calculate_hash1
 
     def calculate_hash2(self, part1: HASH) -> bytes:
@@ -622,15 +565,8 @@
         :return: The transaction hash
         :rtype: bytes
         """
-<<<<<<< HEAD
-        part1.update(self.nonce.to_bytes(NONCE_BYTES, byteorder='big', signed=False))
+        part1.update(self.nonce.to_bytes(self.NONCE_SIZE, byteorder='big', signed=False))
         return part1.digest()
-=======
-        assert self.NONCE_SIZE is not None
-        part1.update(self.nonce.to_bytes(self.NONCE_SIZE, byteorder='big', signed=False))
-        # SHA256D gets the hash in little-endian format. Reverse the bytes to get the big-endian representation.
-        return hashlib.sha256(part1.digest()).digest()[::-1]
->>>>>>> 2e0be3c1
 
     def calculate_hash(self) -> bytes:
         """Return the full hash of the transaction
