--- conflicted
+++ resolved
@@ -163,12 +163,7 @@
             # Case (i): Single best chain, connected to the head of the best chain
             self.update_score_and_mark_as_the_best_chain_if_possible(block)
             assert len(storage.get_best_block_tips(skip_cache=True)) == 1
-<<<<<<< HEAD
-            storage._best_block_tips = heads
-=======
             storage._best_block_tips = [block.hash]
->>>>>>> 2cbeb84d
-
         else:
             # Resolve all other cases, but (i).
 
